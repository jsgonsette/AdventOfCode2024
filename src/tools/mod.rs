mod coordinates;
mod threads;
mod topo_sort;
mod cycle_detector;
mod all_pair_distances;
mod int_intervals;
mod grid_cell;
<<<<<<< HEAD
mod array_set;
=======
mod bit_set;
>>>>>>> 3c5185f5

use num::Integer;

pub use coordinates::{Direction, Coo, find_coo_extents};
pub use topo_sort::{TopoSortElement, topo_sort};
pub use all_pair_distances::*;
pub use int_intervals::{IntInterval, IntIntervals};
pub use grid_cell::{Cell, GridCell};
<<<<<<< HEAD
pub use array_set::ArraySet;
=======
pub use bit_set::BitSet;
>>>>>>> 3c5185f5

#[derive(Debug, Copy, Clone, Eq, PartialEq)]
enum Sign { Positive, Negative }

/// Reads rows made of numbers
pub struct IntReader {
    built_number: Option<usize>,
    sign: Sign,
    allow_negative: bool,
}

impl IntReader {

    pub fn new(allow_negative: bool) -> IntReader {
        IntReader { built_number: None, sign: Sign::Positive, allow_negative }
    }

    /// Iterate on all the [Integer] numbers contained in a row, ignoring non-digit characters.
    pub fn iter_row<'a, T> (&'a mut self, row:&'a str) -> impl Iterator<Item=T> + 'a
    where T: Integer + TryFrom<isize> + 'a
    {
        let row_it = row.as_bytes().iter().chain(std::iter::once(&0));
        row_it.flat_map(|&b| {
            self.process_byte(b).map(|value| {
                let value = if self.allow_negative { value } else { value.abs () };
                T::try_from(value).ok().expect("Value to big to be converted")
            })
        })
    }

    /// Return a vector containing all the [Integer] numbers detected in the provided `row`.
    /// All the non-digit characters are ignored.
    pub fn process_row<T> (&mut self, row: &str) -> Vec<T>
    where T: Integer + TryFrom<isize> {
        self.iter_row(row).collect()
    }

    /// Return a fixed-size vector containing all the [Integer] numbers detected in the provided `row`.
    /// All the non-digit characters are ignored.
    /// ## Panic
    /// **The function fails if the exact number of numbers is not found.**
    pub fn process_row_fix<T, const N: usize> (&mut self, row: &str) -> Option<[T; N]>
    where T: Integer + TryFrom<isize> + Copy {
        let mut v = [T::zero(); N];
        let mut idx = 0;

        let row_it = row.as_bytes().iter().chain(std::iter::once(&0));
        for &b in row_it {

            // Process the next byte and eventually collect a number
            match self.process_byte(b) {
                Some (number) => {
                    if idx < N {
                        let number = if self.allow_negative { number } else { number.abs () };
                        let converted_number = T::try_from(number).ok().expect("Value to big to be converted");
                        v[idx] = converted_number;
                        idx += 1;
                    }
                    else { return None; }
                },
                None => {},
            }
        }

        match idx {
            _ if idx == N => Some (v),
            _ => None
        }
    }

    /// Process the next ASCII character `byte` and optionally yield a number.
    fn process_byte(&mut self, byte: u8) -> Option<isize> {
        match byte {
            b'0' ..= b'9' => {
                let current = self.built_number.unwrap_or_default();
                self.built_number = Some(current*10 + (byte - b'0') as usize);
                None
            },
            _ => {
                let out = self.built_number.map (|number|
                    match self.sign {
                        Sign::Positive => number as isize,
                        Sign::Negative => - (number as isize),
                    }
                );
                self.built_number = None;

                self.sign = match byte {
                    b'-' => Sign::Negative,
                    _    => Sign::Positive,
                };

                out
            },
        }
    }

}<|MERGE_RESOLUTION|>--- conflicted
+++ resolved
@@ -5,11 +5,8 @@
 mod all_pair_distances;
 mod int_intervals;
 mod grid_cell;
-<<<<<<< HEAD
+mod bit_set;
 mod array_set;
-=======
-mod bit_set;
->>>>>>> 3c5185f5
 
 use num::Integer;
 
@@ -18,11 +15,8 @@
 pub use all_pair_distances::*;
 pub use int_intervals::{IntInterval, IntIntervals};
 pub use grid_cell::{Cell, GridCell};
-<<<<<<< HEAD
 pub use array_set::ArraySet;
-=======
 pub use bit_set::BitSet;
->>>>>>> 3c5185f5
 
 #[derive(Debug, Copy, Clone, Eq, PartialEq)]
 enum Sign { Positive, Negative }
