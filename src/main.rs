--- conflicted
+++ resolved
@@ -47,18 +47,12 @@
 
 fn main() -> Result<()> {
 
-<<<<<<< HEAD
-    solve_year(Y2022, 20..21);
+    solve_year(Y2022, 21..22);
     solve_year(Y2023, 10..10);
-    solve_year(Y2024, 19..20);
-=======
-    solve_year(Y2022, 21..21);
-    solve_year(Y2023, 10..10);
-    solve_year(Y2024, 19..21);
->>>>>>> 6b88b600
+    solve_year(Y2024, 18..20);
 
-    let result = benchmark_year(&Y2022);
-    dbg!(&result);
+    //let result = benchmark_year(&Y2024);
+    //dbg!(&result);
 
     Ok(())
 }
